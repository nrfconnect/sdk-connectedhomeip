#
#   Copyright (c) 2020 Project CHIP Authors
#
#   Licensed under the Apache License, Version 2.0 (the "License");
#   you may not use this file except in compliance with the License.
#   You may obtain a copy of the License at
#
#       http://www.apache.org/licenses/LICENSE-2.0
#
#   Unless required by applicable law or agreed to in writing, software
#   distributed under the License is distributed on an "AS IS" BASIS,
#   WITHOUT WARRANTIES OR CONDITIONS OF ANY KIND, either express or implied.
#   See the License for the specific language governing permissions and
#   limitations under the License.
#

name: connectedhomeip
<<<<<<< HEAD

=======
>>>>>>> 1a94b9e7
build:
    cmake: .
    kconfig: Kconfig
    depends:
        - openthread<|MERGE_RESOLUTION|>--- conflicted
+++ resolved
@@ -15,10 +15,6 @@
 #
 
 name: connectedhomeip
-<<<<<<< HEAD
-
-=======
->>>>>>> 1a94b9e7
 build:
     cmake: .
     kconfig: Kconfig
