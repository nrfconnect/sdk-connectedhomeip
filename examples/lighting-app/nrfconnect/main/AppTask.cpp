/*
 *
 *    Copyright (c) 2020 Project CHIP Authors
 *    All rights reserved.
 *
 *    Licensed under the Apache License, Version 2.0 (the "License");
 *    you may not use this file except in compliance with the License.
 *    You may obtain a copy of the License at
 *
 *        http://www.apache.org/licenses/LICENSE-2.0
 *
 *    Unless required by applicable law or agreed to in writing, software
 *    distributed under the License is distributed on an "AS IS" BASIS,
 *    WITHOUT WARRANTIES OR CONDITIONS OF ANY KIND, either express or implied.
 *    See the License for the specific language governing permissions and
 *    limitations under the License.
 */

#include "AppTask.h"

#include "AppConfig.h"
#include "AppEvent.h"
#include "LEDWidget.h"
#include "LightingManager.h"
#include "OnboardingCodesUtil.h"
#include "Server.h"
#include "Service.h"
#include "ThreadUtil.h"

#ifdef CONFIG_CHIP_NFC_COMMISSIONING
#include "NFCWidget.h"
#endif

#include "attribute-storage.h"
#include "gen/attribute-id.h"
#include "gen/attribute-type.h"
#include "gen/cluster-id.h"

#include <platform/CHIPDeviceLayer.h>

#include <setup_payload/QRCodeSetupPayloadGenerator.h>
#include <setup_payload/SetupPayload.h>
#include <support/ErrorStr.h>
#include <system/SystemClock.h>

#include <dk_buttons_and_leds.h>
#include <logging/log.h>
#include <zephyr.h>

#include <algorithm>

LOG_MODULE_DECLARE(app);

namespace {

constexpr int kFactoryResetTriggerTimeout      = 3000;
constexpr int kFactoryResetCancelWindowTimeout = 3000;
constexpr int kAppEventQueueSize               = 10;
constexpr int kExampleVendorID                 = 0xabcd;
constexpr uint8_t kButtonPushEvent             = 1;
constexpr uint8_t kButtonReleaseEvent          = 0;
constexpr uint32_t kPublishServicePeriodUs     = 5000000;

K_MSGQ_DEFINE(sAppEventQueue, sizeof(AppEvent), kAppEventQueueSize, alignof(AppEvent));
k_timer sFunctionTimer;

LEDWidget sStatusLED;
LEDWidget sUnusedLED;
LEDWidget sUnusedLED_1;

#ifdef CONFIG_CHIP_NFC_COMMISSIONING
NFCWidget sNFC;
#endif

bool sIsThreadProvisioned     = false;
bool sIsThreadEnabled         = false;
bool sHaveBLEConnections      = false;
bool sHaveServiceConnectivity = false;

} // namespace

using namespace ::chip::DeviceLayer;

AppTask AppTask::sAppTask;

int AppTask::Init()
{
    // Initialize LEDs
    LEDWidget::InitGpio();

    sStatusLED.Init(SYSTEM_STATE_LED);
    sUnusedLED.Init(DK_LED3);
    sUnusedLED_1.Init(DK_LED4);

    // Initialize buttons
    int ret = dk_buttons_init(ButtonEventHandler);
    if (ret)
    {
        LOG_ERR("dk_buttons_init() failed");
        return ret;
    }

    // Initialize timer user data
    k_timer_init(&sFunctionTimer, &AppTask::TimerEventHandler, nullptr);
    k_timer_user_data_set(&sFunctionTimer, this);

    ret = LightingMgr().Init(LIGHTING_PWM_DEVICE, LIGHTING_PWM_CHANNEL);
    if (ret != 0)
        return ret;

    LightingMgr().SetCallbacks(ActionInitiated, ActionCompleted);

    // Init ZCL Data Model and start server
    InitServer();
    ConfigurationMgr().LogDeviceConfig();
    PrintOnboardingCodes(chip::RendezvousInformationFlags::kBLE);

#ifdef CONFIG_CHIP_NFC_COMMISSIONING
    ret = sNFC.Init(ConnectivityMgr());
    if (ret)
    {
        LOG_ERR("NFC initialization failed");
        return ret;
    }

    PlatformMgr().AddEventHandler(AppTask::ThreadProvisioningHandler, 0);
#endif

    return 0;
}

int AppTask::StartApp()
{
    int ret                            = Init();
    uint64_t mLastPublishServiceTimeUS = 0;

    if (ret)
    {
        LOG_ERR("AppTask.Init() failed");
        return ret;
    }

    AppEvent event = {};

    while (true)
    {
        ret = k_msgq_get(&sAppEventQueue, &event, K_MSEC(10));

        while (!ret)
        {
            DispatchEvent(&event);
            ret = k_msgq_get(&sAppEventQueue, &event, K_NO_WAIT);
        }

        // Collect connectivity and configuration state from the CHIP stack.  Because the
        // CHIP event loop is being run in a separate task, the stack must be locked
        // while these values are queried.  However we use a non-blocking lock request
        // (TryLockChipStack()) to avoid blocking other UI activities when the CHIP
        // task is busy (e.g. with a long crypto operation).

        if (PlatformMgr().TryLockChipStack())
        {
            sIsThreadProvisioned     = ConnectivityMgr().IsThreadProvisioned();
            sIsThreadEnabled         = ConnectivityMgr().IsThreadEnabled();
            sHaveBLEConnections      = (ConnectivityMgr().NumBLEConnections() != 0);
            sHaveServiceConnectivity = ConnectivityMgr().HaveServiceConnectivity();
            PlatformMgr().UnlockChipStack();
        }

        // Update the status LED if factory reset has not been initiated.
        //
        // If system has "full connectivity", keep the LED On constantly.
        //
        // If thread and service provisioned, but not attached to the thread network yet OR no
        // connectivity to the service OR subscriptions are not fully established
        // THEN blink the LED Off for a short period of time.
        //
        // If the system has ble connection(s) uptill the stage above, THEN blink the LEDs at an even
        // rate of 100ms.
        //
        // Otherwise, blink the LED ON for a very short time.
        if (sAppTask.mFunction != kFunction_FactoryReset)
        {
            if (sHaveServiceConnectivity)
            {
                sStatusLED.Set(true);
            }
            else if (sIsThreadProvisioned && sIsThreadEnabled)
            {
                sStatusLED.Blink(950, 50);
            }
            else if (sHaveBLEConnections)
            {
                sStatusLED.Blink(100, 100);
            }
            else
            {
                sStatusLED.Blink(50, 950);
            }
        }

        sStatusLED.Animate();
        sUnusedLED.Animate();
        sUnusedLED_1.Animate();

        uint64_t nowUS            = chip::System::Platform::Layer::GetClock_Monotonic();
        uint64_t nextChangeTimeUS = mLastPublishServiceTimeUS + kPublishServicePeriodUs;

        if (nowUS > nextChangeTimeUS)
        {
            PublishService();
            mLastPublishServiceTimeUS = nowUS;
        }
    }
}

void AppTask::LightingActionEventHandler(AppEvent * aEvent)
{
    LightingManager::Action_t action = LightingManager::INVALID_ACTION;
    int32_t actor                    = 0;

    if (aEvent->Type == AppEvent::kEventType_Lighting)
    {
        action = static_cast<LightingManager::Action_t>(aEvent->LightingEvent.Action);
        actor  = aEvent->LightingEvent.Actor;
    }
    else if (aEvent->Type == AppEvent::kEventType_Button)
    {
        action = LightingMgr().IsTurnedOn() ? LightingManager::OFF_ACTION : LightingManager::ON_ACTION;
        actor  = AppEvent::kEventType_Button;
    }

    if (action != LightingManager::INVALID_ACTION && !LightingMgr().InitiateAction(action, actor, 0, NULL))
        LOG_INF("Action is already in progress or active.");
}

void AppTask::ButtonEventHandler(uint32_t button_state, uint32_t has_changed)
{
    AppEvent button_event;
    button_event.Type = AppEvent::kEventType_Button;

    if (LIGHTING_BUTTON_MASK & button_state & has_changed)
    {
        button_event.ButtonEvent.PinNo  = LIGHTING_BUTTON;
        button_event.ButtonEvent.Action = kButtonPushEvent;
        button_event.Handler            = LightingActionEventHandler;
        sAppTask.PostEvent(&button_event);
    }

    if (FUNCTION_BUTTON_MASK & has_changed)
    {
        button_event.ButtonEvent.PinNo  = FUNCTION_BUTTON;
        button_event.ButtonEvent.Action = (FUNCTION_BUTTON_MASK & button_state) ? kButtonPushEvent : kButtonReleaseEvent;
        button_event.Handler            = FunctionHandler;
        sAppTask.PostEvent(&button_event);
    }

    if (THREAD_START_BUTTON_MASK & button_state & has_changed)
    {
        button_event.ButtonEvent.PinNo  = THREAD_START_BUTTON;
        button_event.ButtonEvent.Action = kButtonPushEvent;
        button_event.Handler            = StartThreadHandler;
        sAppTask.PostEvent(&button_event);
    }

    if (BLE_ADVERTISEMENT_START_BUTTON_MASK & button_state & has_changed)
    {
        button_event.ButtonEvent.PinNo  = BLE_ADVERTISEMENT_START_BUTTON;
        button_event.ButtonEvent.Action = kButtonPushEvent;
        button_event.Handler            = StartBLEAdvertisementHandler;
        sAppTask.PostEvent(&button_event);
    }
}

void AppTask::TimerEventHandler(k_timer * timer)
{
    AppEvent event;
    event.Type               = AppEvent::kEventType_Timer;
    event.TimerEvent.Context = k_timer_user_data_get(timer);
    event.Handler            = FunctionTimerEventHandler;
    sAppTask.PostEvent(&event);
}

void AppTask::FunctionTimerEventHandler(AppEvent * aEvent)
{
    if (aEvent->Type != AppEvent::kEventType_Timer)
        return;

    // If we reached here, the button was held past kFactoryResetTriggerTimeout, initiate factory reset
    if (sAppTask.mFunctionTimerActive && sAppTask.mFunction == kFunction_SoftwareUpdate)
    {
        LOG_INF("Factory Reset Triggered. Release button within %ums to cancel.", kFactoryResetTriggerTimeout);

        // Start timer for kFactoryResetCancelWindowTimeout to allow user to cancel, if required.
        sAppTask.StartTimer(kFactoryResetCancelWindowTimeout);
        sAppTask.mFunction = kFunction_FactoryReset;

        // Turn off all LEDs before starting blink to make sure blink is co-ordinated.
        sStatusLED.Set(false);
        sUnusedLED_1.Set(false);
        sUnusedLED.Set(false);

        sStatusLED.Blink(500);
        sUnusedLED.Blink(500);
        sUnusedLED_1.Blink(500);
    }
    else if (sAppTask.mFunctionTimerActive && sAppTask.mFunction == kFunction_FactoryReset)
    {
        // Actually trigger Factory Reset
        sAppTask.mFunction = kFunction_NoneSelected;
        ConfigurationMgr().InitiateFactoryReset();
    }
}

void AppTask::FunctionHandler(AppEvent * aEvent)
{
    if (aEvent->ButtonEvent.PinNo != FUNCTION_BUTTON)
        return;

    // To trigger software update: press the FUNCTION_BUTTON button briefly (< kFactoryResetTriggerTimeout)
    // To initiate factory reset: press the FUNCTION_BUTTON for kFactoryResetTriggerTimeout + kFactoryResetCancelWindowTimeout
    // All LEDs start blinking after kFactoryResetTriggerTimeout to signal factory reset has been initiated.
    // To cancel factory reset: release the FUNCTION_BUTTON once all LEDs start blinking within the
    // kFactoryResetCancelWindowTimeout
    if (aEvent->ButtonEvent.Action == kButtonPushEvent)
    {
        if (!sAppTask.mFunctionTimerActive && sAppTask.mFunction == kFunction_NoneSelected)
        {
            sAppTask.StartTimer(kFactoryResetTriggerTimeout);

            sAppTask.mFunction = kFunction_SoftwareUpdate;
        }
    }
    else
    {
        // If the button was released before factory reset got initiated, trigger a software update.
        if (sAppTask.mFunctionTimerActive && sAppTask.mFunction == kFunction_SoftwareUpdate)
        {
            sAppTask.CancelTimer();
            sAppTask.mFunction = kFunction_NoneSelected;
            LOG_INF("Software update is not implemented");
        }
        else if (sAppTask.mFunctionTimerActive && sAppTask.mFunction == kFunction_FactoryReset)
        {
            sUnusedLED.Set(false);
            sUnusedLED_1.Set(false);
            sAppTask.CancelTimer();
            sAppTask.mFunction = kFunction_NoneSelected;
            LOG_INF("Factory Reset has been Canceled");
        }
    }
}

void AppTask::StartThreadHandler(AppEvent * aEvent)
{
    if (aEvent->ButtonEvent.PinNo != THREAD_START_BUTTON)
        return;

    if (AddTestPairing() != CHIP_NO_ERROR)
    {
        LOG_ERR("Failed to add test pairing");
    }

    if (!chip::DeviceLayer::ConnectivityMgr().IsThreadProvisioned())
    {
        StartDefaultThreadNetwork();
        LOG_INF("Device is not commissioned to a Thread network. Starting with the default configuration.");
    }
    else
    {
        LOG_INF("Device is commissioned to a Thread network.");
    }
}

void AppTask::StartBLEAdvertisementHandler(AppEvent * aEvent)
{
    if (aEvent->ButtonEvent.PinNo != BLE_ADVERTISEMENT_START_BUTTON)
        return;

    if (chip::DeviceLayer::ConnectivityMgr().IsThreadProvisioned())
    {
        LOG_INF("NFC Tag emulation and BLE advertisement not started - device is commissioned to a Thread network.");
        return;
    }

<<<<<<< HEAD
=======
#ifdef CONFIG_CHIP_NFC_COMMISSIONING
>>>>>>> 1a94b9e7
    if (!sNFC.IsTagEmulationStarted())
    {
        if (!(GetAppTask().StartNFCTag() < 0))
        {
            LOG_INF("Started NFC Tag emulation");
        }
        else
        {
            LOG_ERR("Starting NFC Tag failed");
        }
    }
    else
    {
        LOG_INF("NFC Tag emulation is already started");
    }
#endif

    if (ConnectivityMgr().IsBLEAdvertisingEnabled())
    {
        LOG_INF("BLE Advertisement is already enabled");
        return;
    }

<<<<<<< HEAD
    if (ConnectivityMgr().IsBLEAdvertisingEnabled())
    {
        LOG_INF("BLE Advertisement is already enabled");
        return;
    }

    if (OpenDefaultPairingWindow() == CHIP_NO_ERROR)
=======
    if (OpenDefaultPairingWindow(chip::ResetAdmins::kNo) == CHIP_NO_ERROR)
>>>>>>> 1a94b9e7
    {
        LOG_INF("Enabled BLE Advertisement");
    }
    else
    {
        LOG_ERR("OpenDefaultPairingWindow() failed");
    }
}

#ifdef CONFIG_CHIP_NFC_COMMISSIONING
void AppTask::ThreadProvisioningHandler(const ChipDeviceEvent * event, intptr_t arg)
{
    ARG_UNUSED(arg);
    if ((event->Type == DeviceEventType::kServiceProvisioningChange) && ConnectivityMgr().IsThreadProvisioned())
    {
        const int result = sNFC.StopTagEmulation();
        if (result)
        {
            LOG_ERR("Stopping NFC Tag emulation failed");
        }
    }
}
#endif

void AppTask::CancelTimer()
{
    k_timer_stop(&sFunctionTimer);
    mFunctionTimerActive = false;
}

void AppTask::StartTimer(uint32_t aTimeoutInMs)
{
    k_timer_start(&sFunctionTimer, K_MSEC(aTimeoutInMs), K_NO_WAIT);
    mFunctionTimerActive = true;
}

#ifdef CONFIG_CHIP_NFC_COMMISSIONING
int AppTask::StartNFCTag()
{
    // Get QR Code and emulate its content using NFC tag
    std::string QRCode;

    int result = GetQRCode(QRCode, chip::RendezvousInformationFlags::kBLE);
    VerifyOrExit(!result, ChipLogError(AppServer, "Getting QR code payload failed"));

    // TODO: Issue #4504 - Remove replacing spaces with _ after problem described in #415 will be fixed.
    std::replace(QRCode.begin(), QRCode.end(), ' ', '_');

    result = sNFC.StartTagEmulation(QRCode.c_str(), QRCode.size());
    VerifyOrExit(result >= 0, ChipLogError(AppServer, "Starting NFC Tag emulation failed"));

exit:
    return result;
}
#endif

void AppTask::ActionInitiated(LightingManager::Action_t aAction, int32_t aActor)
{
    if (aAction == LightingManager::ON_ACTION)
    {
        LOG_INF("Turn On Action has been initiated");
    }
    else if (aAction == LightingManager::OFF_ACTION)
    {
        LOG_INF("Turn Off Action has been initiated");
    }
    else if (aAction == LightingManager::LEVEL_ACTION)
    {
        LOG_INF("Level Action has been initiated");
    }
}

void AppTask::ActionCompleted(LightingManager::Action_t aAction, int32_t aActor)
{
    if (aAction == LightingManager::ON_ACTION)
    {
        LOG_INF("Turn On Action has been completed");
    }
    else if (aAction == LightingManager::OFF_ACTION)
    {
        LOG_INF("Turn Off Action has been completed");
    }
    else if (aAction == LightingManager::LEVEL_ACTION)
    {
        LOG_INF("Level Action has been completed");
    }

    if (aActor == AppEvent::kEventType_Button)
    {
        sAppTask.UpdateClusterState();
    }
}

void AppTask::PostLightingActionRequest(LightingManager::Action_t aAction)
{
    AppEvent event;
    event.Type                 = AppEvent::kEventType_Lighting;
    event.LightingEvent.Action = aAction;
    event.Handler              = LightingActionEventHandler;
    PostEvent(&event);
}

void AppTask::PostEvent(AppEvent * aEvent)
{
    if (k_msgq_put(&sAppEventQueue, aEvent, K_NO_WAIT) != 0)
    {
        LOG_INF("Failed to post event to app task event queue");
    }
}

void AppTask::DispatchEvent(AppEvent * aEvent)
{
    if (aEvent->Handler)
    {
        aEvent->Handler(aEvent);
    }
    else
    {
        LOG_INF("Event received with no handler. Dropping event.");
    }
}

void AppTask::UpdateClusterState()
{
    uint8_t onoff = LightingMgr().IsTurnedOn();

    // write the new on/off value
    EmberAfStatus status = emberAfWriteAttribute(1, ZCL_ON_OFF_CLUSTER_ID, ZCL_ON_OFF_ATTRIBUTE_ID, CLUSTER_MASK_SERVER, &onoff,
                                                 ZCL_BOOLEAN_ATTRIBUTE_TYPE);
    if (status != EMBER_ZCL_STATUS_SUCCESS)
    {
        LOG_ERR("Updating on/off cluster failed: %x", status);
    }

    uint8_t level = LightingMgr().GetLevel();

    status = emberAfWriteAttribute(1, ZCL_LEVEL_CONTROL_CLUSTER_ID, ZCL_CURRENT_LEVEL_ATTRIBUTE_ID, CLUSTER_MASK_SERVER, &level,
                                   ZCL_DATA8_ATTRIBUTE_TYPE);

    if (status != EMBER_ZCL_STATUS_SUCCESS)
    {
        LOG_ERR("Updating level cluster failed: %x", status);
    }
}<|MERGE_RESOLUTION|>--- conflicted
+++ resolved
@@ -383,10 +383,7 @@
         return;
     }
 
-<<<<<<< HEAD
-=======
 #ifdef CONFIG_CHIP_NFC_COMMISSIONING
->>>>>>> 1a94b9e7
     if (!sNFC.IsTagEmulationStarted())
     {
         if (!(GetAppTask().StartNFCTag() < 0))
@@ -410,17 +407,7 @@
         return;
     }
 
-<<<<<<< HEAD
-    if (ConnectivityMgr().IsBLEAdvertisingEnabled())
-    {
-        LOG_INF("BLE Advertisement is already enabled");
-        return;
-    }
-
-    if (OpenDefaultPairingWindow() == CHIP_NO_ERROR)
-=======
     if (OpenDefaultPairingWindow(chip::ResetAdmins::kNo) == CHIP_NO_ERROR)
->>>>>>> 1a94b9e7
     {
         LOG_INF("Enabled BLE Advertisement");
     }
