--- conflicted
+++ resolved
@@ -407,11 +407,7 @@
         return;
     }
 
-<<<<<<< HEAD
-    if (OpenDefaultPairingWindow() == CHIP_NO_ERROR)
-=======
     if (OpenDefaultPairingWindow(chip::ResetAdmins::kNo) == CHIP_NO_ERROR)
->>>>>>> 1a94b9e7
     {
         LOG_INF("Enabled BLE Advertisement");
     }
