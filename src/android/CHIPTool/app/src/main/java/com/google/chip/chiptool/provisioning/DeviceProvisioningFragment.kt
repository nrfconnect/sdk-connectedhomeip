/*
 *   Copyright (c) 2020 Project CHIP Authors
 *   All rights reserved.
 *
 *   Licensed under the Apache License, Version 2.0 (the "License");
 *   you may not use this file except in compliance with the License.
 *   You may obtain a copy of the License at
 *
 *       http://www.apache.org/licenses/LICENSE-2.0
 *
 *   Unless required by applicable law or agreed to in writing, software
 *   distributed under the License is distributed on an "AS IS" BASIS,
 *   WITHOUT WARRANTIES OR CONDITIONS OF ANY KIND, either express or implied.
 *   See the License for the specific language governing permissions and
 *   limitations under the License.
 *
 */

package com.google.chip.chiptool.provisioning

import android.bluetooth.BluetoothGatt
import android.os.Bundle
import android.util.Log
import android.view.LayoutInflater
import android.view.View
import android.view.ViewGroup
import android.widget.Toast
import androidx.fragment.app.Fragment
import com.google.chip.chiptool.ChipClient
import com.google.chip.chiptool.GenericChipDeviceListener
import com.google.chip.chiptool.R
import com.google.chip.chiptool.bluetooth.BluetoothManager
import com.google.chip.chiptool.setuppayloadscanner.CHIPDeviceInfo
import com.google.chip.chiptool.util.DeviceIdUtil
import com.google.chip.chiptool.util.FragmentUtil
import kotlinx.coroutines.CoroutineScope
import kotlinx.coroutines.Dispatchers
import kotlinx.coroutines.ExperimentalCoroutinesApi
import kotlinx.coroutines.Job
import kotlinx.coroutines.cancel
import kotlinx.coroutines.launch

@ExperimentalCoroutinesApi
class DeviceProvisioningFragment : Fragment() {

  private lateinit var deviceInfo: CHIPDeviceInfo

  private var gatt: BluetoothGatt? = null

  private val networkType: ProvisionNetworkType
    get() = requireNotNull(
        ProvisionNetworkType.fromName(arguments?.getString(ARG_PROVISION_NETWORK_TYPE))
    )

  private val scope = CoroutineScope(Dispatchers.Main + Job())

  override fun onCreateView(
      inflater: LayoutInflater,
      container: ViewGroup?,
      savedInstanceState: Bundle?
  ): View {
    deviceInfo = checkNotNull(requireArguments().getParcelable(ARG_DEVICE_INFO))
    return inflater.inflate(R.layout.single_fragment_container, container, false).apply {
      if (savedInstanceState == null) {
        startConnectingToDevice()
      }
    }
  }

  override fun onStop() {
    super.onStop()
    gatt = null
    scope.cancel()
  }

  private fun startConnectingToDevice() {
    if (gatt != null) {
      return
    }

    scope.launch {
      val deviceController = ChipClient.getDeviceController()
      val bluetoothManager = BluetoothManager()

      showMessage(
          R.string.rendezvous_over_ble_scanning_text,
          deviceInfo.discriminator.toString()
      )
      val device = bluetoothManager.getBluetoothDevice(deviceInfo.discriminator) ?: run {
        showMessage(R.string.rendezvous_over_ble_scanning_failed_text)
        return@launch
      }

      showMessage(
          R.string.rendezvous_over_ble_connecting_text,
          device.name ?: device.address.toString()
      )
      gatt = bluetoothManager.connect(requireContext(), device)

      showMessage(R.string.rendezvous_over_ble_pairing_text)
      deviceController.setCompletionListener(ConnectionCallback())
<<<<<<< HEAD
      deviceController.disconnectDevice();
      deviceController.beginConnectDeviceBle(gatt, deviceInfo.setupPinCode);
=======

      val deviceId = DeviceIdUtil.getNextAvailableId(requireContext())
      deviceController.pairDevice(gatt, deviceId, deviceInfo.setupPinCode)
      DeviceIdUtil.setNextAvailableId(requireContext(), deviceId + 1)
>>>>>>> 1a94b9e7
    }
  }

  private fun showMessage(msgResId: Int, stringArgs: String? = null) {
    requireActivity().runOnUiThread {
      val context = requireContext()
      Toast.makeText(context, context.getString(msgResId, stringArgs), Toast.LENGTH_SHORT)
          .show()
    }
  }

  inner class ConnectionCallback : GenericChipDeviceListener() {
    override fun onConnectDeviceComplete() {
      Log.d(TAG, "onConnectDeviceComplete")
    }

    override fun onStatusUpdate(status: Int) {
      Log.i(TAG, "Pairing status update: $status");

      if (status == STATUS_NETWORK_PROVISIONING_SUCCESS) {
        showMessage(R.string.rendezvous_over_ble_provisioning_success_text)
        FragmentUtil.getHost(this@DeviceProvisioningFragment, Callback::class.java)
            ?.onPairingComplete()
      }
    }

    override fun onNetworkCredentialsRequested() {
      childFragmentManager.beginTransaction()
          .add(R.id.fragment_container, EnterNetworkFragment.newInstance(networkType))
          .commit()
    }

    override fun onPairingComplete(code: Int) {
      Log.d(TAG, "onPairingComplete: $code")
    }

    override fun onPairingDeleted(code: Int) {
      Log.d(TAG, "onPairingDeleted: $code")
    }

    override fun onCloseBleComplete() {
      Log.d(TAG, "onCloseBleComplete")
    }

    override fun onError(error: Throwable?) {
      Log.d(TAG, "onError: $error")
    }
  }

  /** Callback from [DeviceProvisioningFragment] notifying any registered listeners. */
  interface Callback {
    /** Notifies that pairing has been completed. */
    fun onPairingComplete()
  }

  companion object {
    private const val TAG = "DeviceProvisioningFragment"
    private const val ARG_DEVICE_INFO = "device_info"
    private const val ARG_PROVISION_NETWORK_TYPE = "provision_network_type"
    private const val STATUS_NETWORK_PROVISIONING_SUCCESS = 2

    fun newInstance(
        deviceInfo: CHIPDeviceInfo,
        networkType: ProvisionNetworkType
    ): DeviceProvisioningFragment {
      return DeviceProvisioningFragment().apply {
        arguments = Bundle(2).apply {
          putParcelable(ARG_DEVICE_INFO, deviceInfo)
          putString(ARG_PROVISION_NETWORK_TYPE, networkType.name)
        }
      }
    }
  }
}<|MERGE_RESOLUTION|>--- conflicted
+++ resolved
@@ -99,15 +99,10 @@
 
       showMessage(R.string.rendezvous_over_ble_pairing_text)
       deviceController.setCompletionListener(ConnectionCallback())
-<<<<<<< HEAD
-      deviceController.disconnectDevice();
-      deviceController.beginConnectDeviceBle(gatt, deviceInfo.setupPinCode);
-=======
 
       val deviceId = DeviceIdUtil.getNextAvailableId(requireContext())
       deviceController.pairDevice(gatt, deviceId, deviceInfo.setupPinCode)
       DeviceIdUtil.setNextAvailableId(requireContext(), deviceId + 1)
->>>>>>> 1a94b9e7
     }
   }
 
